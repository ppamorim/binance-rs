use serde::{Deserialize, Serialize};

#[derive(Serialize, Deserialize, Clone)]
#[serde(rename_all = "camelCase")]
pub struct ServerTime {
    pub server_time: u64,
}

#[derive(Debug, Serialize, Deserialize, Clone)]
#[serde(rename_all = "camelCase")]
pub struct ExchangeInformation {
    pub timezone: String,
    pub server_time: u64,
    pub rate_limits: Vec<RateLimit>,
    pub symbols: Vec<Symbol>,
}

#[derive(Debug, Serialize, Deserialize, Clone)]
#[serde(rename_all = "camelCase")]
pub struct RateLimit {
    pub rate_limit_type: String,
    pub interval: String,
    pub interval_num: u16,
    pub limit: u64,
}

#[derive(Debug, Serialize, Deserialize, Clone)]
#[serde(rename_all = "camelCase")]
pub struct Symbol {
    pub symbol: String,
    pub status: String,
    pub base_asset: String,
    pub base_asset_precision: u64,
    pub quote_asset: String,
    pub quote_precision: u64,
    pub order_types: Vec<String>,
    pub iceberg_allowed: bool,
    pub is_spot_trading_allowed: bool,
    pub is_margin_trading_allowed: bool,
    pub filters: Vec<Filters>,
}

#[derive(Debug, Serialize, Deserialize, Clone)]
#[serde(tag = "filterType")]
pub enum Filters {
    #[serde(rename = "PRICE_FILTER")]
    #[serde(rename_all = "camelCase")]
    PriceFilter {
        min_price: String,
        max_price: String,
        tick_size: String,
    },
    #[serde(rename = "PERCENT_PRICE")]
    #[serde(rename_all = "camelCase")]
    PercentPrice {
        multiplier_up: String,
        multiplier_down: String,
        avg_price_mins: Option<f64>,
    },
    #[serde(rename = "LOT_SIZE")]
    #[serde(rename_all = "camelCase")]
    LotSize {
        min_qty: String,
        max_qty: String,
        step_size: String,
    },
    #[serde(rename = "MIN_NOTIONAL")]
    #[serde(rename_all = "camelCase")]
    MinNotional {
<<<<<<< HEAD
        notional: Option<String>,
=======
>>>>>>> 198c5ddf
        min_notional: Option<String>,
        apply_to_market: Option<bool>,
        avg_price_mins: Option<f64>,
    },
    #[serde(rename = "ICEBERG_PARTS")]
    #[serde(rename_all = "camelCase")]
    IcebergParts { limit: Option<u16> },
    #[serde(rename = "MAX_NUM_ORDERS")]
    #[serde(rename_all = "camelCase")]
    MaxNumOrders { limit: Option<u16> },
    #[serde(rename = "MAX_NUM_ALGO_ORDERS")]
    #[serde(rename_all = "camelCase")]
    MaxNumAlgoOrders { max_num_algo_orders: Option<u16> },
    #[serde(rename = "MAX_NUM_ICEBERG_ORDERS")]
    #[serde(rename_all = "camelCase")]
    MaxNumIcebergOrders { max_num_iceberg_orders: u16 },
    #[serde(rename = "MAX_POSITION")]
    #[serde(rename_all = "camelCase")]
    MaxPosition { max_position: String },
    #[serde(rename = "MARKET_LOT_SIZE")]
    #[serde(rename_all = "camelCase")]
    MarketLotSize {
        min_qty: String,
        max_qty: String,
        step_size: String,
    },
}

#[derive(Debug, Serialize, Deserialize, Clone)]
#[serde(rename_all = "camelCase")]
pub struct AccountInformation {
    pub maker_commission: f32,
    pub taker_commission: f32,
    pub buyer_commission: f32,
    pub seller_commission: f32,
    pub can_trade: bool,
    pub can_withdraw: bool,
    pub can_deposit: bool,
    pub balances: Vec<Balance>,
}

#[derive(Debug, Serialize, Deserialize, Clone)]
#[serde(rename_all = "camelCase")]
pub struct Balance {
    pub asset: String,
    pub free: String,
    pub locked: String,
}

#[derive(Debug, Serialize, Deserialize, Clone)]
#[serde(rename_all = "camelCase")]
pub struct Order {
    pub symbol: String,
    pub order_id: u64,
    pub client_order_id: String,
    #[serde(with = "string_or_float")]
    pub price: f64,
    pub orig_qty: String,
    pub executed_qty: String,
    pub status: String,
    pub time_in_force: String,
    #[serde(rename = "type")]
    pub type_name: String,
    pub side: String,
    #[serde(with = "string_or_float")]
    pub stop_price: f64,
    pub iceberg_qty: String,
    pub time: u64,
}

#[derive(Debug, Serialize, Deserialize, Clone)]
#[serde(rename_all = "camelCase")]
pub struct OrderCanceled {
    pub symbol: String,
    pub orig_client_order_id: String,
    pub order_id: u64,
    pub client_order_id: String,
}

#[derive(Debug, Serialize, Deserialize, Clone)]
#[serde(rename_all = "camelCase")]
pub struct Transaction {
    pub symbol: String,
    pub order_id: u64,
    pub client_order_id: String,
    pub transact_time: u64,
    #[serde(with = "string_or_float")]
    pub price: f64,
    #[serde(with = "string_or_float")]
    pub orig_qty: f64,
    #[serde(with = "string_or_float")]
    pub executed_qty: f64,
    #[serde(with = "string_or_float")]
    pub cummulative_quote_qty: f64,
    pub status: String,
    pub time_in_force: String,
    pub side: String,
    pub fills: Vec<FillInfo>,
}

#[derive(Debug, Serialize, Deserialize, Clone)]
#[serde(rename_all = "camelCase")]
pub struct FillInfo {
    #[serde(with = "string_or_float")]
    pub price: f64,
    #[serde(with = "string_or_float")]
    pub qty: f64,
    #[serde(with = "string_or_float")]
    pub commission: f64,
    pub commission_asset: String,
    pub trade_id: Option<u64>,
}
/// Response to a test order (endpoint /api/v3/order/test).
///
/// Currently, the API responds {} on a successfull test transaction,
/// hence this struct has no fields.
#[derive(Debug, Serialize, Deserialize, Clone)]
#[serde(rename_all = "camelCase")]
pub struct TestResponse {}

#[derive(Debug, Serialize, Deserialize, Clone)]
#[serde(rename_all = "camelCase")]
pub struct OrderBook {
    pub last_update_id: u64,
    pub bids: Vec<Bids>,
    pub asks: Vec<Asks>,
}

#[derive(Debug, Serialize, Deserialize, Clone)]
pub struct Bids {
    #[serde(with = "string_or_float")]
    pub price: f64,
    #[serde(with = "string_or_float")]
    pub qty: f64,

    // Never serialized.
    #[serde(skip)]
    ignore: Vec<String>,
}

#[derive(Debug, Serialize, Deserialize, Clone)]
pub struct Asks {
    #[serde(with = "string_or_float")]
    pub price: f64,
    #[serde(with = "string_or_float")]
    pub qty: f64,

    // Never serialized.
    #[serde(skip)]
    ignore: Vec<String>,
}

#[derive(Debug, Serialize, Deserialize, Clone)]
#[serde(rename_all = "camelCase")]
pub struct UserDataStream {
    pub listen_key: String,
}

#[derive(Debug, Serialize, Deserialize, Clone)]
pub struct Success {}

#[derive(Debug, Serialize, Deserialize, Clone)]
#[serde(rename_all = "camelCase")]
#[serde(untagged)]
pub enum Prices {
    AllPrices(Vec<SymbolPrice>),
}

#[derive(Debug, Serialize, Deserialize, Clone)]
pub struct SymbolPrice {
    pub symbol: String,
    #[serde(with = "string_or_float")]
    pub price: f64,
}

#[derive(Debug, Serialize, Deserialize, Clone)]
pub struct AveragePrice {
    pub mins: u64,
    #[serde(with = "string_or_float")]
    pub price: f64,
}

#[derive(Debug, Serialize, Deserialize, Clone)]
#[serde(rename_all = "camelCase")]
#[serde(untagged)]
pub enum BookTickers {
    AllBookTickers(Vec<Tickers>),
}

#[derive(Debug, Clone)]
pub enum KlineSummaries {
    AllKlineSummaries(Vec<KlineSummary>),
}

#[derive(Debug, Serialize, Deserialize, Clone)]
#[serde(rename_all = "camelCase")]
pub struct Tickers {
    pub symbol: String,
    #[serde(with = "string_or_float")]
    pub bid_price: f64,
    #[serde(with = "string_or_float")]
    pub bid_qty: f64,
    #[serde(with = "string_or_float")]
    pub ask_price: f64,
    #[serde(with = "string_or_float")]
    pub ask_qty: f64,
}

#[derive(Debug, Serialize, Deserialize, Clone)]
#[serde(rename_all = "camelCase")]
pub struct TradeHistory {
    pub id: u64,
    #[serde(with = "string_or_float")]
    pub price: f64,
    #[serde(with = "string_or_float")]
    pub qty: f64,
    pub commission: String,
    pub commission_asset: String,
    pub time: u64,
    pub is_buyer: bool,
    pub is_maker: bool,
    pub is_best_match: bool,
}

#[derive(Debug, Serialize, Deserialize, Clone)]
#[serde(rename_all = "camelCase")]
pub struct PriceStats {
    pub symbol: String,
    pub price_change: String,
    pub price_change_percent: String,
    pub weighted_avg_price: String,
    #[serde(with = "string_or_float")]
    pub prev_close_price: f64,
    #[serde(with = "string_or_float")]
    pub last_price: f64,
    #[serde(with = "string_or_float")]
    pub bid_price: f64,
    #[serde(with = "string_or_float")]
    pub ask_price: f64,
    #[serde(with = "string_or_float")]
    pub open_price: f64,
    #[serde(with = "string_or_float")]
    pub high_price: f64,
    #[serde(with = "string_or_float")]
    pub low_price: f64,
    #[serde(with = "string_or_float")]
    pub volume: f64,
    pub open_time: u64,
    pub close_time: u64,
    pub first_id: i64,
    pub last_id: i64,
    pub count: u64,
}

#[derive(Debug, Serialize, Deserialize, Clone)]
#[serde(rename_all = "camelCase")]
pub struct AccountUpdateEvent {
    #[serde(rename = "e")]
    pub event_type: String,

    #[serde(rename = "E")]
    pub event_time: u64,

    m: u64,
    t: u64,
    b: u64,
    s: u64,

    #[serde(rename = "T")]
    t_ignore: bool,
    #[serde(rename = "W")]
    w_ignore: bool,
    #[serde(rename = "D")]
    d_ignore: bool,

    #[serde(rename = "B")]
    pub balance: Vec<EventBalance>,
}

#[derive(Debug, Serialize, Deserialize, Clone)]
#[serde(rename_all = "camelCase")]
pub struct EventBalance {
    #[serde(rename = "a")]
    pub asset: String,
    #[serde(rename = "f")]
    pub free: String,
    #[serde(rename = "l")]
    pub locked: String,
}

#[derive(Debug, Serialize, Deserialize, Clone)]
#[serde(rename_all = "camelCase")]
pub struct OrderTradeEvent {
    #[serde(rename = "e")]
    pub event_type: String,

    #[serde(rename = "E")]
    pub event_time: u64,

    #[serde(rename = "s")]
    pub symbol: String,

    #[serde(rename = "c")]
    pub new_client_order_id: String,

    #[serde(rename = "S")]
    pub side: String,

    #[serde(rename = "o")]
    pub order_type: String,

    #[serde(rename = "f")]
    pub time_in_force: String,

    #[serde(rename = "q")]
    pub qty: String,

    #[serde(rename = "p")]
    pub price: String,

    #[serde(skip, rename = "P")]
    pub p_ignore: String,

    #[serde(skip, rename = "F")]
    pub f_ignore: String,

    #[serde(skip)]
    pub g: i32,

    #[serde(skip, rename = "C")]
    pub c_ignore: Option<String>,

    #[serde(rename = "x")]
    pub execution_type: String,

    #[serde(rename = "X")]
    pub order_status: String,

    #[serde(rename = "r")]
    pub order_reject_reason: String,

    #[serde(rename = "i")]
    pub order_id: u64,

    #[serde(rename = "l")]
    pub qty_last_filled_trade: String,

    #[serde(rename = "z")]
    pub accumulated_qty_filled_trades: String,

    #[serde(rename = "L")]
    pub price_last_filled_trade: String,

    #[serde(rename = "n")]
    pub commission: String,

    #[serde(skip, rename = "N")]
    pub asset_commisioned: Option<String>,

    #[serde(rename = "T")]
    pub trade_order_time: u64,

    #[serde(rename = "t")]
    pub trade_id: i64,

    #[serde(skip, rename = "I")]
    pub i_ignore: u64,

    #[serde(skip)]
    pub w: bool,

    #[serde(rename = "m")]
    pub is_buyer_maker: bool,

    #[serde(skip, rename = "M")]
    pub m_ignore: bool,
}

/// The Aggregate Trade Streams push trade information that is aggregated for a single taker order.
///
/// Stream Name: \<symbol\>@aggTrade
///
/// Update Speed: Real-time
///
/// https://github.com/binance/binance-spot-api-docs/blob/master/web-socket-streams.md#aggregate-trade-streams
#[derive(Debug, Serialize, Deserialize, Clone)]
#[serde(rename_all = "camelCase")]
pub struct AggrTradesEvent {
    #[serde(rename = "e")]
    pub event_type: String,

    #[serde(rename = "E")]
    pub event_time: u64,

    #[serde(rename = "s")]
    pub symbol: String,

    #[serde(rename = "a")]
    pub aggregated_trade_id: u64,

    #[serde(rename = "p")]
    pub price: String,

    #[serde(rename = "q")]
    pub qty: String,

    #[serde(rename = "f")]
    pub first_break_trade_id: u64,

    #[serde(rename = "l")]
    pub last_break_trade_id: u64,

    #[serde(rename = "T")]
    pub trade_order_time: u64,

    #[serde(rename = "m")]
    pub is_buyer_maker: bool,

    #[serde(skip, rename = "M")]
    pub m_ignore: bool,
}

/// The Trade Streams push raw trade information; each trade has a unique buyer and seller.
///
/// Stream Name: \<symbol\>@trade
///
/// Update Speed: Real-time
///
/// https://github.com/binance/binance-spot-api-docs/blob/master/web-socket-streams.md#trade-streams
#[derive(Debug, Serialize, Deserialize, Clone)]
#[serde(rename_all = "camelCase")]
pub struct TradeEvent {
    #[serde(rename = "e")]
    pub event_type: String,

    #[serde(rename = "E")]
    pub event_time: u64,

    #[serde(rename = "s")]
    pub symbol: String,

    #[serde(rename = "t")]
    pub trade_id: u64,

    #[serde(rename = "p")]
    pub price: String,

    #[serde(rename = "q")]
    pub qty: String,

    #[serde(rename = "b")]
    pub buyer_order_id: u64,

    #[serde(rename = "a")]
    pub seller_order_id: u64,

    #[serde(rename = "T")]
    pub trade_order_time: u64,

    #[serde(rename = "m")]
    pub is_buyer_maker: bool,

    #[serde(skip, rename = "M")]
    pub m_ignore: bool,
}

#[derive(Debug, Serialize, Deserialize, Clone)]
#[serde(rename_all = "camelCase")]
pub struct BookTickerEvent {
    #[serde(rename = "u")]
    pub update_id: u64,

    #[serde(rename = "s")]
    pub symbol: String,

    #[serde(rename = "b")]
    pub best_bid: String,

    #[serde(rename = "B")]
    pub best_bid_qty: String,

    #[serde(rename = "a")]
    pub best_ask: String,

    #[serde(rename = "A")]
    pub best_ask_qty: String,
}

#[derive(Debug, Serialize, Deserialize, Clone)]
#[serde(rename_all = "camelCase")]
pub struct DayTickerEvent {
    #[serde(rename = "e")]
    pub event_type: String,

    #[serde(rename = "E")]
    pub event_time: u64,

    #[serde(rename = "s")]
    pub symbol: String,

    #[serde(rename = "p")]
    pub price_change: String,

    #[serde(rename = "P")]
    pub price_change_percent: String,

    #[serde(rename = "w")]
    pub average_price: String,

    #[serde(rename = "x")]
    pub prev_close: String,

    #[serde(rename = "c")]
    pub current_close: String,

    #[serde(rename = "Q")]
    pub current_close_qty: String,

    #[serde(rename = "b")]
    pub best_bid: String,

    #[serde(rename = "B")]
    pub best_bid_qty: String,

    #[serde(rename = "a")]
    pub best_ask: String,

    #[serde(rename = "A")]
    pub best_ask_qty: String,

    #[serde(rename = "o")]
    pub open: String,

    #[serde(rename = "h")]
    pub high: String,

    #[serde(rename = "l")]
    pub low: String,

    #[serde(rename = "v")]
    pub volume: String,

    #[serde(rename = "q")]
    pub quote_volume: String,

    #[serde(rename = "O")]
    pub open_time: u64,

    #[serde(rename = "C")]
    pub close_time: u64,

    #[serde(rename = "F")]
    pub first_trade_id: i64,

    #[serde(rename = "L")]
    pub last_trade_id: i64,

    #[serde(rename = "n")]
    pub num_trades: u64,
}

#[derive(Debug, Serialize, Deserialize, Clone)]
#[serde(rename_all = "camelCase")]
pub struct KlineEvent {
    #[serde(rename = "e")]
    pub event_type: String,

    #[serde(rename = "E")]
    pub event_time: u64,

    #[serde(rename = "s")]
    pub symbol: String,

    #[serde(rename = "k")]
    pub kline: Kline,
}

#[derive(Debug, Clone)]
pub struct KlineSummary {
    pub open_time: i64,

    pub open: f64,

    pub high: f64,

    pub low: f64,

    pub close: f64,

    pub volume: f64,

    pub close_time: i64,

    pub quote_asset_volume: f64,

    pub number_of_trades: i64,

    pub taker_buy_base_asset_volume: f64,

    pub taker_buy_quote_asset_volume: f64,
}

#[derive(Debug, Serialize, Deserialize, Clone)]
#[serde(rename_all = "camelCase")]
pub struct Kline {
    #[serde(rename = "t")]
    pub start_time: i64,

    #[serde(rename = "T")]
    pub end_time: i64,

    #[serde(rename = "s")]
    pub symbol: String,

    #[serde(rename = "i")]
    pub interval: String,

    #[serde(rename = "f")]
    pub first_trade_id: i32,

    #[serde(rename = "L")]
    pub last_trade_id: i32,

    #[serde(rename = "o")]
    pub open: String,

    #[serde(rename = "c")]
    pub close: String,

    #[serde(rename = "h")]
    pub high: String,

    #[serde(rename = "l")]
    pub low: String,

    #[serde(rename = "v")]
    pub volume: String,

    #[serde(rename = "n")]
    pub number_of_trades: i32,

    #[serde(rename = "x")]
    pub is_final_bar: bool,

    #[serde(rename = "q")]
    pub quote_volume: String,

    #[serde(rename = "V")]
    pub active_buy_volume: String,

    #[serde(rename = "Q")]
    pub active_volume_buy_quote: String,

    #[serde(skip, rename = "B")]
    pub ignore_me: String,
}

#[derive(Debug, Serialize, Deserialize, Clone)]
#[serde(rename_all = "camelCase")]
pub struct DepthOrderBookEvent {
    #[serde(rename = "e")]
    pub event_type: String,

    #[serde(rename = "E")]
    pub event_time: u64,

    #[serde(rename = "s")]
    pub symbol: String,

    #[serde(rename = "U")]
    pub first_update_id: u64,

    #[serde(rename = "u")]
    pub final_update_id: u64,

    #[serde(rename = "b")]
    pub bids: Vec<Bids>,

    #[serde(rename = "a")]
    pub asks: Vec<Asks>,
}

pub(crate) mod string_or_float {
    use std::fmt;

    use serde::{de, Serializer, Deserialize, Deserializer};

    pub fn serialize<T, S>(value: &T, serializer: S) -> Result<S::Ok, S::Error>
    where
        T: fmt::Display,
        S: Serializer,
    {
        serializer.collect_str(value)
    }

    pub fn deserialize<'de, D>(deserializer: D) -> Result<f64, D::Error>
    where
        D: Deserializer<'de>,
    {
        #[derive(Deserialize)]
        #[serde(untagged)]
        enum StringOrFloat {
            String(String),
            Float(f64),
        }

        match StringOrFloat::deserialize(deserializer)? {
            StringOrFloat::String(s) => s.parse().map_err(de::Error::custom),
            StringOrFloat::Float(i) => Ok(i),
        }
    }
}<|MERGE_RESOLUTION|>--- conflicted
+++ resolved
@@ -67,10 +67,7 @@
     #[serde(rename = "MIN_NOTIONAL")]
     #[serde(rename_all = "camelCase")]
     MinNotional {
-<<<<<<< HEAD
         notional: Option<String>,
-=======
->>>>>>> 198c5ddf
         min_notional: Option<String>,
         apply_to_market: Option<bool>,
         avg_price_mins: Option<f64>,
